import numpy as np
from sklearn.discriminant_analysis import (QuadraticDiscriminantAnalysis as QDA,
                                           LinearDiscriminantAnalysis as LDA)
import torch

from .utils import mean_cov


def mv_normal_kl(mu0, cov0, mu1, cov1):
    """Calculates the KL Divergence between two multivariate normal
    distributions given their means and covariances.

    Parameters
    ----------
    mu0 : ndarray (dim,)
    cov0 : ndarray (dim, dim)
    mu1 : ndarray (dim,)
    cov1: ndarray (dim, dim)

    Returns
    -------
    KL Divergence
    """
    use_torch = any([isinstance(item, torch.Tensor)
                     for item in [mu0, cov0, mu1, cov1]])
    mean_diff = mu1 - mu0
<<<<<<< HEAD
    d = mu1.size
    tr = np.trace(np.linalg.solve(cov1, cov0))
    means = mean_diff.dot(np.linalg.solve(cov1, mean_diff))
    logdets = np.linalg.slogdet(cov1)[1] - np.linalg.slogdet(cov0)[1]
=======
    if use_torch:
        d = torch.prod(mu1.size)
        tr = torch.trace(torch.solve(cov1_inv, cov0)[0])
        means = mean_diff.dot(torch.solve(cov1_inv, mean_diff)[0]
        logdets = np.linalg.slogdet(cov1)[1] - np.linalg.slogdet(cov0)
    else:
        d = mu1.size
        tr = np.trace(np.solve(cov1_inv, cov0))
        means = mean_diff.mm(np.linalg.solve(cov1_inv, mean_diff))
        logdets = torch.slogdet(cov1)[1] - torch.slogdet(cov0)
>>>>>>> d83acafa
    return .5 * (tr + means + logdets - d)


def mv_normal_jeffreys(mu0, cov0, mu1, cov1):
    """Calculate the symmetric KL Divergence for two multivariate
    normal distributions.

    Parameters
    ----------
    mu0 : ndarray (dim,)
    cov0 : ndarray (dim, dim)
    mu1 : ndarray (dim,)
    cov1: ndarray (dim, dim)

    Returns
    -------
    Symmetric KL Divergence
    """
    kl1 = mv_normal_kl(mu0, cov0, mu1, cov1)
    kl2 = mv_normal_kl(mu1, cov1, mu0, cov0)
    return .5 * (kl1 + kl2)


def mv_normal_jeffreys_data(x0, x1):
    """Calculate the symmetric KL Divergence for two multivariate
    normal distributions from two data matrices.

    Parameters
    ----------
    x0 : ndarray (samples, dim)
    x1 : ndarray (samples, dim)

    Returns
    -------
    Symmetric KL Divergence
    """
    mu0, cov0 = mean_cov(x0)
    mu1, cov1 = mean_cov(x1)
    return mv_normal_jeffreys(mu0, cov0, mu1, cov1)


def linear_discriminability(mu0, cov0, mu1, cov1):
    """Calculate the linear discriminability for two distributions with
    known individual means and covariances.

    Parameters
    ----------
    mu0 : ndarray (dim,)
    mu1 : ndarray (dim,)
    cov: ndarray (dim, dim)

    Returns
    -------
    Linear discriminability
    """
    return lfi(mu0, cov0, mu1, cov1)


def linear_discriminability_data(x0, x1):
    """Calculate the linear discriminability for two distributions from data.

    Parameters
    ----------
    x0 : ndarray (samples, dim)
    x1 : ndarray (samples, dim)

    Returns
    -------
    Linear discriminability
    """
    return lfi_data(x0, x1)


def lda_data(x0, x1):
    """Calculate the training accuracy from a Linear
    Discriminant Analysis (LDA) model from data.

    Parameters
    ----------
    x0 : ndarray (samples, dim)
    x1 : ndarray (samples, dim)

    Returns
    -------
    LDA accuracy
    """
    X = np.concatenate((x0, x1))
    Y = np.zeros(X.shape[0])
    Y[:x0.shape[0]] = 1
    model = LDA().fit(X, Y)
    return model.score(X, Y)


def lda_samples(mu0, cov0, mu1, cov1, size=10000):
    """Calculate the training accuracy from a Linear
    Discriminant Analysis (LDA) model from two normal distributions
    by sampling from them.

    Parameters
    ----------
    mu0 : ndarray (dim,)
    cov0 : ndarray (dim, dim)
    mu1 : ndarray (dim,)
    cov1: ndarray (dim, dim)

    Returns
    -------
    LDA accuracy
    """
    x0 = np.random.multivariate_normal(mu0, cov0, size=size)
    x1 = np.random.multivariate_normal(mu1, cov1, size=size)
    return lda_data(x0, x1)


def qda_data(x0, x1):
    """Calculate the training accuracy from a Quadratic
    Discriminant Analysis (QDA) model from data.

    Parameters
    ----------
    x0 : ndarray (samples, dim)
    x1 : ndarray (samples, dim)

    Returns
    -------
    QDA accuracy
    """
    X = np.concatenate((x0, x1))
    Y = np.zeros(X.shape[0])
    Y[:x0.shape[0]] = 1
    model = QDA().fit(X, Y)
    return model.score(X, Y)


def qda_samples(mu0, cov0, mu1, cov1, size=10000):
    """Calculate the training accuracy from a Quadratic
    Discriminant Analysis (QDA) model from two normal distributions
    by sampling from them.

    Parameters
    ----------
    mu0 : ndarray (dim,)
    cov0 : ndarray (dim, dim)
    mu1 : ndarray (dim,)
    cov1: ndarray (dim, dim)

    Returns
    -------
    QDA accuracy
    """
    x0 = np.random.multivariate_normal(mu0, cov0, size=size)
    x1 = np.random.multivariate_normal(mu1, cov1, size=size)
    return qda_data(x0, x1)


def lfi(mu0, cov0, mu1, cov1, dtheta=1.):
    """Calculate the linear Fisher information from two data matrices.

    Parameters
    ----------
    x0 : ndarray (samples, dim)
    x1 : ndarray (samples, dim)
    dtheta : float
        Change in stimulus between x0 and x1.

    Returns
    -------
    Symmetric KL Divergence
    """
    use_torch = any([isinstance(item, torch.Tensor)
                     for item in [mu0, cov0, mu1, cov1]])
    dmu_dtheta = (mu1 - mu0) / dtheta
    cov = (cov0 + cov1) / 2.

<<<<<<< HEAD
    return dmu_dtheta.dot(np.linalg.solve(cov, dmu_dtheta.T))
=======
    if use_torch:
        return dmu_dtheta.mm(torch.solve(cov, dmu_dtheta.t()))
    else:
        return dmu_dtheta.dot(np.linalg.pinv(cov).dot(dmu_dtheta.T))
>>>>>>> d83acafa


def lfi_data(x0, x1, dtheta=1.):
    """Calculate the linear Fisher information from two data matrices.

    Parameters
    ----------
    x0 : ndarray (samples, dim)
    x1 : ndarray (samples, dim)
    dtheta : float
        Change in stimulus between x0 and x1.

    Returns
    -------
    Symmetric KL Divergence
    """
    mu0, cov0 = mean_cov(x0)
    mu1, cov1 = mean_cov(x1)

    return lfi(mu0, cov0, mu1, cov1, dtheta)


def corrected_lfi_data(x0, x1, dtheta=1.):
    """Calculate the corrected linear Fisher information from two data matrices.
    https://journals.plos.org/ploscompbiol/article?id=10.1371/journal.pcbi.1004218

    Parameters
    ----------
    x0 : ndarray (samples, dim)
    x1 : ndarray (samples, dim)
    dtheta : float
        Change in stimulus between x0 and x1.

    Returns
    -------
    Symmetric KL Divergence
    """
    T = x0.shape[0]
    N = x0.shape[1]
    c0 = (2 * T - N - 3.) / (2. * T - 2)
    c1 = (2. * N) / (T * dtheta**2)
    if x0.shape[0] != x1.shape[0]:
        raise ValueError

    return (lfi_data(x0, x1, dtheta) * c0) - c1


def corrected_lfi_samples(mu0, cov0, mu1, cov1, size=10000, dtheta=1.):
    """Calculate the corrected linear Fisher information from samples from two
    multivariante normal distributions.
    https://journals.plos.org/ploscompbiol/article?id=10.1371/journal.pcbi.1004218

    Parameters
    ----------
    x0 : ndarray (samples, dim)
    x1 : ndarray (samples, dim)
    dtheta : float
        Change in stimulus between x0 and x1.

    Returns
    -------
    Symmetric KL Divergence
    """
    x0 = np.random.multivariate_normal(mu0, cov0, size=size)
    x1 = np.random.multivariate_normal(mu1, cov1, size=size)
    T = x0.shape[0]
    N = x0.shape[1]
    c0 = (2 * T - N - 3.) / (2. * T - 2)
    c1 = (2. * N) / (T * dtheta**2)
    if x0.shape[0] != x1.shape[1]:
        raise ValueError

    return (lfi_data(x0, x1, dtheta) * c0) - c1


def lfi_shuffle_data(x0, x1, dtheta=1.):
    """Calculate the shuffled linear Fisher information from two data matrices.

    Parameters
    ----------
    x0 : ndarray (samples, dim)
    x1 : ndarray (samples, dim)
    dtheta : float
        Change in stimulus between x0 and x1.

    Returns
    -------
    Symmetric KL Divergence
    """
    mu0 = x0.mean(axis=0)
    mu1 = x1.mean(axis=0)
    var = np.var(np.concatenate((x0, x1)), axis=0, ddof=1)

    dmu_dtheta = (mu1 - mu0) / dtheta

    return np.sum(dmu_dtheta**2 / var)


def corrected_lfi_shuffle_data(x0, x1, dtheta=1.):
    """Calculate the shuffled linear Fisher information from two data matrices.

    Parameters
    ----------
    x0 : ndarray (samples, dim)
    x1 : ndarray (samples, dim)
    dtheta : float
        Change in stimulus between x0 and x1.

    Returns
    -------
    Symmetric KL Divergence
    """
    T = x0.shape[0]
    N = x0.shape[1]
    c0 = (T - 2.) / (T - 1.)
    c1 = (2. * N) / (T * dtheta**2)

    return (lfi_shuffle_data(x0, x1) * c0) - c1<|MERGE_RESOLUTION|>--- conflicted
+++ resolved
@@ -24,12 +24,6 @@
     use_torch = any([isinstance(item, torch.Tensor)
                      for item in [mu0, cov0, mu1, cov1]])
     mean_diff = mu1 - mu0
-<<<<<<< HEAD
-    d = mu1.size
-    tr = np.trace(np.linalg.solve(cov1, cov0))
-    means = mean_diff.dot(np.linalg.solve(cov1, mean_diff))
-    logdets = np.linalg.slogdet(cov1)[1] - np.linalg.slogdet(cov0)[1]
-=======
     if use_torch:
         d = torch.prod(mu1.size)
         tr = torch.trace(torch.solve(cov1_inv, cov0)[0])
@@ -40,7 +34,6 @@
         tr = np.trace(np.solve(cov1_inv, cov0))
         means = mean_diff.mm(np.linalg.solve(cov1_inv, mean_diff))
         logdets = torch.slogdet(cov1)[1] - torch.slogdet(cov0)
->>>>>>> d83acafa
     return .5 * (tr + means + logdets - d)
 
 
@@ -215,14 +208,10 @@
     dmu_dtheta = (mu1 - mu0) / dtheta
     cov = (cov0 + cov1) / 2.
 
-<<<<<<< HEAD
-    return dmu_dtheta.dot(np.linalg.solve(cov, dmu_dtheta.T))
-=======
     if use_torch:
         return dmu_dtheta.mm(torch.solve(cov, dmu_dtheta.t()))
     else:
         return dmu_dtheta.dot(np.linalg.pinv(cov).dot(dmu_dtheta.T))
->>>>>>> d83acafa
 
 
 def lfi_data(x0, x1, dtheta=1.):
